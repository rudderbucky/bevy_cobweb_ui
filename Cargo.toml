--- conflicted
+++ resolved
@@ -10,11 +10,7 @@
 repository = "https://github.com/UkoeHB/bevy_cobweb_ui"
 
 [workspace]
-<<<<<<< HEAD
-members = ["bevy_cobweb_ui_derive", "examples/*", "crates/*"]
-=======
 members = ["examples/*", "crates/*"]
->>>>>>> 35d6fe5d
 exclude = ["examples/*"]
 
 [lib]
@@ -54,32 +50,8 @@
 dev = ["hot_reload", "bevy/dynamic_linking"]
 
 [dependencies]
-<<<<<<< HEAD
-bevy = { version = "0.15.0-rc.2", default-features = true, features = [
-    "serialize",
-] }
+bevy = { version = "0.15.0-rc.2", default-features = true }
 bevy_cobweb = { version = "0.13.0-rc.2" }
-memchr = { version = "2.7" }
-nom = { version = "7.1" }
-nom_locate = { version = "4.2" }
-ryu = { version = "1.0" }
-serde = { version = "1.0" }
-serde_json = { version = "1.0", features = ["preserve_order"] }
-smol_str = { version = "0.2" } # Problem with Reflect derive on v0.3.1?
-smallvec = { version = "1.13" }
-itoa = { version = "1.0" }
-thiserror = { version = "1.0" }
-tracing = { version = "0.1" }
-zerocopy = { version = "0.8" }
-sickle_math = { path = "crates/sickle_math", version = "0.4.0" }
-sickle_macros = { path = "crates/sickle_macros", version = "0.4.0" }
-sickle_ui_scaffold = { path = "crates/sickle_ui_scaffold", version = "0.4.0" }
-
-#sickle_ui = { rev = "fe8c70c", git = "https://github.com/UmbraLuminosa/sickle_ui" }
-#sickle_ui = { rev = "9940ed9", git = "https://github.com/UkoeHB/sickle_ui" }
-=======
-bevy = { version = "0.14", default-features = true }
-bevy_cobweb = { version = ">=0.11.1" }
 memchr = { version = "2.7" }
 nom = { version = "7.1" }
 nom_locate = { version = "4.2" }
@@ -88,7 +60,6 @@
 smallvec = { version = "1.13" }
 thiserror = { version = "1.0" }
 tracing = { version = "0.1" }
->>>>>>> 35d6fe5d
 
 # Localization deps
 sys-locale = { version = "0.3" }

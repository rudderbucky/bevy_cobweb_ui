use bevy::asset::embedded_asset;
use bevy::prelude::*;

use crate::prelude::*;

pub(crate) struct BuiltInFontsPlugin;

<<<<<<< HEAD
=======
fn load_sickle_ui_default_fonts(mut c: Commands)
{
    c.add(RegisterFontFamilies(vec![
        RegisterFontFamily {
            family: "Fira Sans".into(),
            fonts: vec![
                FontVariant {
                    path: "embedded://bevy_cobweb_ui/fonts/FiraSans-Bold.ttf".into(),
                    width: FontWidth::Normal,
                    style: FontStyle::Normal,
                    weight: FontWeight::Bold,
                },
                FontVariant {
                    path: "embedded://bevy_cobweb_ui/fonts/FiraSans-BoldItalic.ttf".into(),
                    width: FontWidth::Normal,
                    style: FontStyle::Italic,
                    weight: FontWeight::Bold,
                },
                FontVariant {
                    path: "embedded://bevy_cobweb_ui/fonts/FiraSans-Italic.ttf".into(),
                    width: FontWidth::Normal,
                    style: FontStyle::Italic,
                    weight: FontWeight::Normal,
                },
                FontVariant {
                    path: "embedded://bevy_cobweb_ui/fonts/FiraSans-Medium.ttf".into(),
                    width: FontWidth::Normal,
                    style: FontStyle::Normal,
                    weight: FontWeight::Medium,
                },
                FontVariant {
                    path: "embedded://bevy_cobweb_ui/fonts/FiraSans-MediumItalic.ttf".into(),
                    width: FontWidth::Normal,
                    style: FontStyle::Italic,
                    weight: FontWeight::Medium,
                },
                FontVariant {
                    path: "embedded://bevy_cobweb_ui/fonts/FiraSans-Regular.ttf".into(),
                    width: FontWidth::Normal,
                    style: FontStyle::Normal,
                    weight: FontWeight::Normal,
                },
                FontVariant {
                    path: "embedded://bevy_cobweb_ui/fonts/FiraSansCondensed-Bold.ttf".into(),
                    width: FontWidth::Condensed,
                    style: FontStyle::Normal,
                    weight: FontWeight::Bold,
                },
                FontVariant {
                    path: "embedded://bevy_cobweb_ui/fonts/FiraSansCondensed-BoldItalic.ttf".into(),
                    width: FontWidth::Condensed,
                    style: FontStyle::Italic,
                    weight: FontWeight::Bold,
                },
                FontVariant {
                    path: "embedded://bevy_cobweb_ui/fonts/FiraSansCondensed-Italic.ttf".into(),
                    width: FontWidth::Condensed,
                    style: FontStyle::Italic,
                    weight: FontWeight::Normal,
                },
                FontVariant {
                    path: "embedded://bevy_cobweb_ui/fonts/FiraSansCondensed-Regular.ttf".into(),
                    width: FontWidth::Condensed,
                    style: FontStyle::Normal,
                    weight: FontWeight::Bold,
                },
            ],
        },
    ]));
    // Now actually load the registered font family.
    c.add(LoadFonts(vec!["Fira Sans".into()]));
}

//-------------------------------------------------------------------------------------------------------------------

pub(crate) struct BuiltInFontsPlugin;

>>>>>>> 35d6fe5d
impl Plugin for BuiltInFontsPlugin
{
    fn build(&self, app: &mut App)
    {
        embedded_asset!(app, "src/builtin/assets", "FiraSans-Bold.ttf");
        embedded_asset!(app, "src/builtin/assets", "FiraSans-BoldItalic.ttf");
        embedded_asset!(app, "src/builtin/assets", "FiraSans-Italic.ttf");
        embedded_asset!(app, "src/builtin/assets", "FiraSans-Medium.ttf");
        embedded_asset!(app, "src/builtin/assets", "FiraSans-MediumItalic.ttf");
        embedded_asset!(app, "src/builtin/assets", "FiraSans-Regular.ttf");
        embedded_asset!(app, "src/builtin/assets", "FiraSansCondensed-Bold.ttf");
        embedded_asset!(app, "src/builtin/assets", "FiraSansCondensed-BoldItalic.ttf");
        embedded_asset!(app, "src/builtin/assets", "FiraSansCondensed-Italic.ttf");
        embedded_asset!(app, "src/builtin/assets", "FiraSansCondensed-Regular.ttf");
<<<<<<< HEAD
        app.add_systems(Startup, load_sickle_ui_default_fonts);
=======
        app.add_systems(PreStartup, load_sickle_ui_default_fonts);
>>>>>>> 35d6fe5d
    }
}

fn load_sickle_ui_default_fonts(mut c: Commands)
{
    c.add(RegisterFontFamilies(vec![
        RegisterFontFamily {
            family: "Fira Sans".into(),
            fonts: vec![
                FontVariant {
                    path: "embedded://bevy_cobweb_ui/fonts/FiraSans-Bold.ttf".into(),
                    width: FontWidth::Normal,
                    style: FontStyle::Normal,
                    weight: FontWeight::Bold,
                },
                FontVariant {
                    path: "embedded://bevy_cobweb_ui/fonts/FiraSans-BoldItalic.ttf".into(),
                    width: FontWidth::Normal,
                    style: FontStyle::Italic,
                    weight: FontWeight::Bold,
                },
                FontVariant {
                    path: "embedded://bevy_cobweb_ui/fonts/FiraSans-Italic.ttf".into(),
                    width: FontWidth::Normal,
                    style: FontStyle::Italic,
                    weight: FontWeight::Normal,
                },
                FontVariant {
                    path: "embedded://bevy_cobweb_ui/fonts/FiraSans-Medium.ttf".into(),
                    width: FontWidth::Normal,
                    style: FontStyle::Normal,
                    weight: FontWeight::Medium,
                },
                FontVariant {
                    path: "embedded://bevy_cobweb_ui/fonts/FiraSans-MediumItalic.ttf".into(),
                    width: FontWidth::Normal,
                    style: FontStyle::Italic,
                    weight: FontWeight::Medium,
                },
                FontVariant {
                    path: "embedded://bevy_cobweb_ui/fonts/FiraSans-Regular.ttf".into(),
                    width: FontWidth::Normal,
                    style: FontStyle::Normal,
                    weight: FontWeight::Normal,
                },
                FontVariant {
                    path: "embedded://bevy_cobweb_ui/fonts/FiraSansCondensed-Bold.ttf".into(),
                    width: FontWidth::Condensed,
                    style: FontStyle::Normal,
                    weight: FontWeight::Bold,
                },
                FontVariant {
                    path: "embedded://bevy_cobweb_ui/fonts/FiraSansCondensed-BoldItalic.ttf".into(),
                    width: FontWidth::Condensed,
                    style: FontStyle::Italic,
                    weight: FontWeight::Bold,
                },
                FontVariant {
                    path: "embedded://bevy_cobweb_ui/fonts/FiraSansCondensed-Italic.ttf".into(),
                    width: FontWidth::Condensed,
                    style: FontStyle::Italic,
                    weight: FontWeight::Normal,
                },
                FontVariant {
                    path: "embedded://bevy_cobweb_ui/fonts/FiraSansCondensed-Regular.ttf".into(),
                    width: FontWidth::Condensed,
                    style: FontStyle::Normal,
                    weight: FontWeight::Bold,
                },
            ],
        },
    ]));
    // Now actually load the registered font family.
    c.add(LoadFonts(vec!["Fira Sans".into()]));
}<|MERGE_RESOLUTION|>--- conflicted
+++ resolved
@@ -3,10 +3,8 @@
 
 use crate::prelude::*;
 
-pub(crate) struct BuiltInFontsPlugin;
+//-------------------------------------------------------------------------------------------------------------------
 
-<<<<<<< HEAD
-=======
 fn load_sickle_ui_default_fonts(mut c: Commands)
 {
     c.add(RegisterFontFamilies(vec![
@@ -84,7 +82,6 @@
 
 pub(crate) struct BuiltInFontsPlugin;
 
->>>>>>> 35d6fe5d
 impl Plugin for BuiltInFontsPlugin
 {
     fn build(&self, app: &mut App)
@@ -99,83 +96,8 @@
         embedded_asset!(app, "src/builtin/assets", "FiraSansCondensed-BoldItalic.ttf");
         embedded_asset!(app, "src/builtin/assets", "FiraSansCondensed-Italic.ttf");
         embedded_asset!(app, "src/builtin/assets", "FiraSansCondensed-Regular.ttf");
-<<<<<<< HEAD
-        app.add_systems(Startup, load_sickle_ui_default_fonts);
-=======
         app.add_systems(PreStartup, load_sickle_ui_default_fonts);
->>>>>>> 35d6fe5d
     }
 }
 
-fn load_sickle_ui_default_fonts(mut c: Commands)
-{
-    c.add(RegisterFontFamilies(vec![
-        RegisterFontFamily {
-            family: "Fira Sans".into(),
-            fonts: vec![
-                FontVariant {
-                    path: "embedded://bevy_cobweb_ui/fonts/FiraSans-Bold.ttf".into(),
-                    width: FontWidth::Normal,
-                    style: FontStyle::Normal,
-                    weight: FontWeight::Bold,
-                },
-                FontVariant {
-                    path: "embedded://bevy_cobweb_ui/fonts/FiraSans-BoldItalic.ttf".into(),
-                    width: FontWidth::Normal,
-                    style: FontStyle::Italic,
-                    weight: FontWeight::Bold,
-                },
-                FontVariant {
-                    path: "embedded://bevy_cobweb_ui/fonts/FiraSans-Italic.ttf".into(),
-                    width: FontWidth::Normal,
-                    style: FontStyle::Italic,
-                    weight: FontWeight::Normal,
-                },
-                FontVariant {
-                    path: "embedded://bevy_cobweb_ui/fonts/FiraSans-Medium.ttf".into(),
-                    width: FontWidth::Normal,
-                    style: FontStyle::Normal,
-                    weight: FontWeight::Medium,
-                },
-                FontVariant {
-                    path: "embedded://bevy_cobweb_ui/fonts/FiraSans-MediumItalic.ttf".into(),
-                    width: FontWidth::Normal,
-                    style: FontStyle::Italic,
-                    weight: FontWeight::Medium,
-                },
-                FontVariant {
-                    path: "embedded://bevy_cobweb_ui/fonts/FiraSans-Regular.ttf".into(),
-                    width: FontWidth::Normal,
-                    style: FontStyle::Normal,
-                    weight: FontWeight::Normal,
-                },
-                FontVariant {
-                    path: "embedded://bevy_cobweb_ui/fonts/FiraSansCondensed-Bold.ttf".into(),
-                    width: FontWidth::Condensed,
-                    style: FontStyle::Normal,
-                    weight: FontWeight::Bold,
-                },
-                FontVariant {
-                    path: "embedded://bevy_cobweb_ui/fonts/FiraSansCondensed-BoldItalic.ttf".into(),
-                    width: FontWidth::Condensed,
-                    style: FontStyle::Italic,
-                    weight: FontWeight::Bold,
-                },
-                FontVariant {
-                    path: "embedded://bevy_cobweb_ui/fonts/FiraSansCondensed-Italic.ttf".into(),
-                    width: FontWidth::Condensed,
-                    style: FontStyle::Italic,
-                    weight: FontWeight::Normal,
-                },
-                FontVariant {
-                    path: "embedded://bevy_cobweb_ui/fonts/FiraSansCondensed-Regular.ttf".into(),
-                    width: FontWidth::Condensed,
-                    style: FontStyle::Normal,
-                    weight: FontWeight::Bold,
-                },
-            ],
-        },
-    ]));
-    // Now actually load the registered font family.
-    c.add(LoadFonts(vec!["Fira Sans".into()]));
-}+//-------------------------------------------------------------------------------------------------------------------